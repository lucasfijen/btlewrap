--- conflicted
+++ resolved
@@ -105,11 +105,7 @@
 
     @staticmethod
     @wrap_exception
-<<<<<<< HEAD
-    def scan_for_devices(timeout, adapter='hci0'):
-=======
-    def scan_for_devices(timeout: float) -> List[Tuple[str, str]]:
->>>>>>> 1b7aec93
+    def scan_for_devices(timeout: float, adapter='hci0') -> List[Tuple[str, str]]:
         """Scan for bluetooth low energy devices.
 
         Note this must be run as root!"""
